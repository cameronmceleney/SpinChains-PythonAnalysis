--- conflicted
+++ resolved
@@ -79,19 +79,11 @@
         self.gyro_mag_ratio = key_data['gyroMagRatio']
 
         # Attributes for plots "ylim": [-1 * self.y_axis_limit, self.y_axis_limit]
-<<<<<<< HEAD
-        cm = 1/2.54
+        cm = 1 / 2.54
         self.fig = plt.figure(figsize=(3.5, 1.3))
         self.axes = self.fig.add_subplot(111)
         self.y_axis_limit = 6e-3  # max(self.amplitude_data[-1, :]) * 1.1  # Add a 10% margin to the y-axis.
         self.kwargs = {"xlabel": f"Site Number [$N_i$]", "ylabel": f"m$_x$ / M$_S$",
-=======
-        cm = 1 / 2.54
-        self.fig = plt.figure(figsize=(4, 2))
-        self.axes = self.fig.add_subplot(111)
-        self.y_axis_limit = 1e-4  # max(self.amplitude_data[-1, :]) * 1.1  # Add a 10% margin to the y-axis.
-        self.kwargs = {"xlabel": f"Spin Sites", "ylabel": f"m$_x$ / M$_S$",
->>>>>>> b7f831de
                        "xlim": [0, self.number_spins], "ylim": [-1 * self.y_axis_limit, self.y_axis_limit]}
 
     def _draw_figure(self, plot_row=-1, has_single_figure=True, draw_regions_of_interest=True):
@@ -104,7 +96,7 @@
         :param bool has_single_figure: Flag to ensure that class
         attribute is used for single figure case, to allow for the saving of the figure out with this method.
 
-        :return: No return statement. Method will outpfut a figure to wherever the method was invoked.
+        :return: No return statement. Method will output a figure to wherever the method was invoked.
         """
         if has_single_figure:
             # For images, may want to further alter plot outside this method. Hence, the use of attribute.
@@ -114,28 +106,15 @@
         else:
             # For GIFs
             cm = 1 / 2.54
-<<<<<<< HEAD
             self.fig = plt.figure(figsize=(11.12 * cm * 2, 6.15 * cm * 2))  # Each frame requires a new fig to prevent stuttering.
             self.axes = self.fig.add_subplot(111)  # Each subplot will be the same so no need to access ax outside of method.
-=======
-            self.fig = plt.figure(figsize=(11.12 * cm * 2, 6.15 * cm * 2),
-                                  dpi=450)  # Each frame requires a new fig to prevent stuttering.
-            self.axes = self.fig.add_subplot(
-                111)  # Each subplot will be the same so no need to access ax outside of method.
->>>>>>> b7f831de
 
         self.axes.set_aspect("auto")
         #  plt.suptitle(f"{self.nm_method}")
         #  plt.subplots_adjust(top=0.80)
 
-<<<<<<< HEAD
         self.axes.plot(np.arange(0, self.number_spins), self.amplitude_data[plot_row, :], ls='-', lw=0.75,
                 label=f"{self.time_data[plot_row]:2.2f} [ns]", color='#64bb6a')  # Easier to have time-stamp as label than textbox.
-=======
-        self.axes.plot(np.arange(1, self.number_spins + 1), self.amplitude_data[plot_row, :], ls='-', lw=0.75,
-                       label=f"{self.time_data[plot_row]:2.2f} [ns]",
-                       color='#64bb6a')  # Easier to have time-stamp as label than textbox.
->>>>>>> b7f831de
 
         self.axes.set(**self.kwargs)
 
@@ -156,37 +135,22 @@
 
             rectLHS = mpatches.Rectangle((left[0], bottom), width[0], height,
                                          # fill=False,
-<<<<<<< HEAD
                                          alpha=0.5,
                                          facecolor="grey",
-=======
-                                         alpha=0.6,
-                                         facecolor="#BB64B5",
->>>>>>> b7f831de
                                          edgecolor=None,
                                          lw=0)
 
             rectRHS = mpatches.Rectangle((left[1], bottom), width[0], height,
                                          # fill=False,
-<<<<<<< HEAD
                                          alpha=0.5,
                                          facecolor="grey",
-=======
-                                         alpha=0.6,
-                                         facecolor="#BB64B5",
->>>>>>> b7f831de
                                          edgecolor=None,
                                          lw=0)
 
             rectDriving = mpatches.Rectangle((left[2], bottom), width[1], height,
                                              # fill=False,
-<<<<<<< HEAD
                                              alpha=0.25,
                                              facecolor="grey",
-=======
-                                             alpha=0.3,
-                                             facecolor="#BB64B5",
->>>>>>> b7f831de
                                              edgecolor=None,
                                              lw=0)
 
@@ -196,7 +160,6 @@
 
         # Change tick markers as needed.
         self._tick_setter(self.axes, 250, 50, 3, 4)
-<<<<<<< HEAD
         class ScalarFormatterClass(ticker.ScalarFormatter):
             def _set_format(self):
                 self.format = "%1.1f"
@@ -207,11 +170,6 @@
 
         #self.axes.legend(loc=1, ncol=1, fontsize=6,
         #          frameon=False, fancybox=True, facecolor=None, edgecolor=None)
-=======
-
-        self.axes.legend(loc=1, ncol=1, fontsize=6,
-                         frameon=False, fancybox=True, facecolor=None, edgecolor=None)
->>>>>>> b7f831de
 
         self.fig.tight_layout()
 
@@ -255,9 +213,6 @@
 
         self.axes.grid(visible=False, axis='both', which='both')
 
-        #self.axes.text(-0.045, 0.97, r'$\times \mathcal{10}^{{\mathcal{-3}}}$', horizontalalignment='center',
-        #               verticalalignment='center', transform=self.axes.transAxes, fontsize=6)
-
         self.fig.savefig(f"{self.output_filepath}_row{row_number}.png", bbox_inches="tight")
 
     @gif.frame
@@ -306,7 +261,6 @@
         """
 
         self.axes.clear()
-<<<<<<< HEAD
         #self.axes.set_aspect('auto')
         lower1 = 12
         lower2 = 3345
@@ -327,32 +281,12 @@
 
         ymax_plot = 8e-3  # self.amplitude_data[:, spin_site].max()
         xlim_in = self.max_time  # int(input("Enter xlim: "))
-=======
-        self.axes.set_aspect('auto')
-        # self.axes.plot(self.time_data, self.amplitude_data[:, spin_site], ls='-', lw=0.5,
-        #               label=f"{self.sites_array[spin_site]}", color="#64bb6a")  # Easier to have time-stamp as label than textbox.
-        self.axes.plot(self.time_data[12:1072], self.amplitude_data[12:1072, spin_site], marker='', lw=1,
-                       color='#37782c',
-                       markerfacecolor='black', markeredgecolor='black', label="Precursors", zorder=5)
-        self.axes.plot(self.time_data[1072:1727], self.amplitude_data[1072:1727, spin_site], marker='', lw=1,
-                       color='#64bb6a',
-                       markerfacecolor='black', markeredgecolor='black', label="Shockwave", zorder=2)
-        self.axes.plot(self.time_data[1727:], self.amplitude_data[1727:, spin_site], marker='', lw=1, color='#9fd983',
-                       markerfacecolor='black', markeredgecolor='black', label="Steady State", zorder=1)
-
-        self.axes.text(-0.045, 0.97, r'$\times \mathcal{10}^{{\mathcal{-3}}}$', horizontalalignment='center',
-                       verticalalignment='center', transform=self.axes.transAxes, fontsize=6)
-
-        ymax_plot = self.amplitude_data[:, spin_site].max()
-        xlim_in = 4.0  # int(input("Enter xlim: "))
->>>>>>> b7f831de
         # title = f"Mx Values for {self.driving_freq:2.2f} [GHz]",
         self.axes.set(xlabel=f"Time [ns]", ylabel=f"m$_x$ / M$_S$",
                       xlim=[0, xlim_in],
                       ylim=[-1*ymax_plot,# - 1.25e-3,
                             ymax_plot])
 
-<<<<<<< HEAD
         #line_height = -3.625e-3
         #axes_props1 = {"arrowstyle": '|-|, widthA =0.3, widthB=0.3', "color": "#37782c", 'lw': 0.8}
         #axes_props2 = {"arrowstyle": '|-|, widthA =0.3, widthB=0.3', "color": "#64bb6a", 'lw': 0.8}
@@ -392,26 +326,6 @@
         self.axes.yaxis.get_offset_text().set_fontsize(6)
         self.axes.yaxis.get_offset_text().set_visible(False)
         self.axes.yaxis.labelpad = -3
-=======
-        self._tick_setter(self.axes, 2.5, 0.5, 3, 4)
-
-        # Change tick markers as needed.
-        # self.axes.xaxis.set(major_locator=ticker.MultipleLocator(2.5),
-        #                     minor_locator=ticker.MultipleLocator(0.5))
-        # self.axes.yaxis.set(major_locator=ticker.MaxNLocator(nbins=3, prune='lower'),
-        #                     minor_locator=ticker.AutoMinorLocator(4),
-        #                     major_formatter=ticker.FormatStrFormatter("%.1f"))
-        #
-        # formatter = ticker.ScalarFormatter(useMathText=True)
-        # self.axes.yaxis.set_major_formatter(formatter)
-        # self.axes.ticklabel_format(axis='y', style='sci', scilimits=(0, 0))
-        # # self.axes.ticklabel_format(axis='y', style='sci', scilimits=(0, 0))
-        # # formatter = ticker.ScalarFormatter(useMathText=True)
-        # # self.axes.yaxis.set_major_formatter(formatter)
-        # # self.axes.yaxis.set_major_formatter(ticker.FormatStrFormatter('%2.1f'))
-        # # self.axes.yaxis.get_offset_text().set_fontsize(6)
-        # self.axes.yaxis.get_offset_text().set_visible(False)
->>>>>>> b7f831de
 
         # self.axes.legend(title="Spin Site [#]", loc=1,frameon=True, fancybox=True, framealpha=0.5, facecolor='white')
 
@@ -426,13 +340,8 @@
             ax2_inset.plot(x, y, lw=0.75, color='#37782c')
 
             # Select data (of original) to show in inset through changing axis limits
-<<<<<<< HEAD
             ylim_in = 2e-4  # float(input("Enter ylim: "))
             ax2_inset.set_xlim(1.0, 2.5)
-=======
-            ylim_in = 4e-4  # float(input("Enter ylim: "))
-            ax2_inset.set_xlim(0.6, 1.52)
->>>>>>> b7f831de
             ax2_inset.set_ylim(-ylim_in, ylim_in)
 
             arrow_ax2_props = {"arrowstyle": '-|>', "connectionstyle": 'angle3, angleA=0, angleB=60', "color": "black", 'lw': 0.8}
@@ -458,15 +367,10 @@
             # mark_inset(self.axes, ax2_inset,loc1=1, loc2=2, facecolor="red", edgecolor=None, alpha=0.3)
 
             # Add box to indicate the region which is being zoomed into on the main figure
-<<<<<<< HEAD
             self.axes.indicate_inset_zoom(ax2_inset, facecolor='#f9f2e9', edgecolor='black', alpha=1.0, lw=0.75, zorder=1)
         elif add_zoomed_region is False:
             for spine in ['top', 'bottom', 'left', 'right']:
                 self.axes.spines[spine].set_visible(True)
-=======
-            self.axes.indicate_inset_zoom(ax2_inset, facecolor='#f9f2e9', edgecolor='black', alpha=1.0, lw=0.75,
-                                          zorder=1)
->>>>>>> b7f831de
 
         if add_info_box:
             if self.exchange_min == self.exchange_max:
@@ -532,8 +436,9 @@
         :return: A figure containing four sub-plots.
         """
         # Find maximum time in [ns] to the nearest whole [ns], then find how large shaded region should be.
-
-<<<<<<< HEAD
+        x_scaling = 0.1
+        fft_shaded_box_width = 10  # In GHz
+
         plot_set_params = {0: {"xlabel": "Time [ns]", "ylabel": "m$_x$ / M$_S$", "xlim": (0, 5)},
                            1: {"xlim": (0, 60), "ylim": (1e-5, 1e1)},
                            2: {"xlabel": "Frequency [GHz]", "xlim": (0, 10)}}
@@ -562,65 +467,20 @@
 
         # FFT for blobs
         ax2 = plt.subplot2grid((4, 8), (0, 0), rowspan=2, colspan=8)
-=======
-        plot_set_params = {0: {"xlabel": "Time [ns]", "ylabel": "m$_x$ / M$_S$", "xlim": (0, 5.5)},
-                           1: {"xlabel": "Frequency [GHz]", "ylabel": "Amplitude [arb.]",
-                               "xlim": (0, 50), "ylim": (1E-4, 1E1)},
-                           2: {"xlabel": "Frequency [GHz]", "xlim": (0, 10)}}
-        fig = plt.figure()
-
-        blob1_lower, blob1_uppper = 1250, 1325
-        blob2_lower, blob2_upper = 1455, 1555
-        blob3_lower, blob3_upper = 1727, 1941
-        precursor_lower, precursor_upper = 12, 1941
-        shock_lower, shock_upper = 1941, 2888
-        equil_lower, equil_upper = 2888, 9999
-
-        # Signal that varies in time
-        ax1 = plt.subplot2grid((4, 8), (0, 0), rowspan=2, colspan=8)
-        ax1.plot(self.time_data[precursor_lower:precursor_upper],
-                 self.amplitude_data[precursor_lower:precursor_upper, spin_site],
-                 color='#37782c')  # precursor
-        ax1.plot(self.time_data[shock_lower:shock_upper],
-                 self.amplitude_data[shock_lower:shock_upper, spin_site],
-                 color='#64bb6a')  # shockwave
-        ax1.plot(self.time_data[equil_lower:equil_upper],
-                 self.amplitude_data[equil_lower:equil_upper, spin_site], color='#9fd983')  # equilibrium
-
-        ax1.set(**plot_set_params[0])
-        ax1.set_facecolor('#f4f4f5')
-        self._tick_setter(ax1, 2.5, 0.5, 3, 4)
-
-        # FFT stuff
-        frequencies_blob1, fourier_transform_blob1 = self._fft_data(
-            self.amplitude_data[blob1_lower:blob1_uppper, spin_site])
-        frequencies_blob2, fourier_transform_blob2 = self._fft_data(
-            self.amplitude_data[blob2_lower:blob2_upper, spin_site])
-        frequencies_blob3, fourier_transform_blob3 = self._fft_data(
-            self.amplitude_data[blob3_lower:blob3_upper, spin_site])
-        frequencies_precursors, fourier_transform_precursors = self._fft_data(
-            self.amplitude_data[12:precursor_upper, spin_site])
-        frequencies_dsw, fourier_transform_dsw = self._fft_data(self.amplitude_data[shock_lower:shock_upper, spin_site])
-        frequencies_eq, fourier_transform_eq = self._fft_data(self.amplitude_data[equil_lower:equil_upper, spin_site])
-
-        # FFT for blobs #37782c
-        ax2 = plt.subplot2grid((4, 8), (2, 0), rowspan=2, colspan=8)
->>>>>>> b7f831de
         ax2.plot(frequencies_blob1, abs(fourier_transform_blob1), marker='', lw=1, color='#37782c',
                  markerfacecolor='black', markeredgecolor='black', ls=':')
         ax2.plot(frequencies_blob2, abs(fourier_transform_blob2), marker='', lw=1, color='#37782c',
                  markerfacecolor='black', markeredgecolor='black', ls='--')
         ax2.plot(frequencies_blob3, abs(fourier_transform_blob3), marker='', lw=1, color='#37782c',
                  markerfacecolor='black', markeredgecolor='black', ls='-.')
-        ax2.plot(frequencies_precursors, abs(fourier_transform_precursors), marker='', lw=0.75, color='#37782c',
+        ax2.plot(frequencies_precursors, abs(fourier_transform_precursors), marker='', lw=1, color='#37782c',
                  markerfacecolor='black', markeredgecolor='black', label="Precursors", zorder=5)
-        ax2.plot(frequencies_dsw, abs(fourier_transform_dsw), marker='', lw=0.75, color='#64bb6a',
-                 markerfacecolor='black', markeredgecolor='black', label="Shockwave", zorder=2)
-        ax2.plot(frequencies_eq, abs(fourier_transform_eq), marker='', lw=0.75, color='#9fd983',
-                 markerfacecolor='black', markeredgecolor='black', label="Steady State", zorder=1)
+        ax2.plot(frequencies_dsw, abs(fourier_transform_dsw), marker='', lw=1, color='#64bb6a',
+                 markerfacecolor='black', markeredgecolor='black',label="Shockwave", zorder=2)
+        ax2.plot(frequencies_eq, abs(fourier_transform_eq), marker='', lw=1, color='#9fd983',
+                 markerfacecolor='black', markeredgecolor='black',label="Steady State", zorder=1)
         ax2.set(**plot_set_params[1], yscale='log')
         arrow_ax2_props = {"arrowstyle": '-|>', "connectionstyle": "angle3,angleA=0,angleB=90", "color": "black"}
-<<<<<<< HEAD
         ax2.annotate('P1', xy=(24.22, 0.029), xytext=(26.31, 0.231), va='center', ha='center',
                            arrowprops=arrow_ax2_props, fontsize=8)
         ax2.annotate('P2', xy=(36.48, 0.0096), xytext=(39.91, 0.13), va='center', ha='center',
@@ -630,17 +490,6 @@
         ax2.legend(ncol=1, fontsize=6, frameon=False, fancybox=True, facecolor=None, edgecolor=None,
                    bbox_to_anchor=[0.825, 0.7])
         self._tick_setter(ax2, 10, 2, 3, 4, is_fft_plot=True)
-=======
-        ax2.annotate('P1', xy=(20.23, 0.0401), xytext=(22.94, 0.143), va='center', ha='center',
-                     arrowprops=arrow_ax2_props, fontsize=8)
-        ax2.annotate('P2', xy=(28.87, 0.0145), xytext=(31.07, 0.0704), va='center', ha='center',
-                     arrowprops=arrow_ax2_props, fontsize=8)
-        ax2.annotate('P3', xy=(38.18, 0.0073), xytext=(40.73, 0.0474), va='center', ha='center',
-                     arrowprops=arrow_ax2_props, fontsize=8)
-        ax2.legend(ncol=1, fontsize=6, frameon=False, fancybox=True, facecolor=None, edgecolor=None,
-                   bbox_to_anchor=[0.82, 0.68])
-        self._tick_setter(ax2, 10, 2.5, 4, 6, is_fft_plot=True)
->>>>>>> b7f831de
 
         for ax in [ax2]:
             ax.xaxis.grid(False)
@@ -648,7 +497,6 @@
             #ax.set_facecolor('#f4f4f5')
             ax.tick_params(axis="both", which="both", bottom=True, top=True, left=True, right=True, zorder=6)
 
-<<<<<<< HEAD
         # Add zoomed in region if needed. 2933:3346
         #if add_zoomed_region:
         #    # Select datasets to use
@@ -682,41 +530,6 @@
         #            arrowprops=arrow_inset_props, fontsize=6)
         #    ax1_inset.annotate('P3', xy=(1.65, 6e-5), xytext=(1.407,  1.5e-4), va='center', ha='center',
         #            arrowprops=arrow_inset_props, fontsize=6)
-=======
-        # Add zoomed in region if needed.
-        if add_zoomed_region:
-            # Select datasets to use
-            x = self.time_data[:]
-            y = self.amplitude_data[:, spin_site]
-
-            # Impose inset onto plot. Treat as a separate subplot. Use 0.24 for LHS and 0.8 for RHS. 0.7 for TR and
-            ax1_inset = inset_axes(ax1, width=2.2, height=0.55, loc="center", bbox_to_anchor=[0.32, 0.6875],
-                                   bbox_transform=ax1.figure.transFigure)
-            ax1_inset.plot(x, y, lw=0.75, color='#37782c')
-
-            # Select data (of original) to show in inset through changing axis limits
-            ax1_inset.set_xlim(1.5, 2.7)
-            ax1_inset.set_ylim(-0.6e-3, 0.6e-3)
-
-            # Remove tick labels
-            ax1_inset.set_xticks([])
-            ax1_inset.set_yticks([])
-            ax1_inset.patch.set_color("#f9f2e9")  # #f0a3a9 is equivalent to color 'red' and alpha '0.3' fbe3e5
-            # ax2_inset.patch.set_alpha(0.3)
-            # ax2_inset.set(facecolor='red', alpha=0.3)
-            # mark_inset(self.axes, ax2_inset,loc1=1, loc2=2, facecolor="red", edgecolor=None, alpha=0.3)
-
-            # Add box to indicate the region which is being zoomed into on the main figure
-            ax1.indicate_inset_zoom(ax1_inset, facecolor='#f9f2e9', edgecolor='black', alpha=1.0, lw=0.75, zorder=1)
-            arrow_inset_props = {"arrowstyle": '-|>', "connectionstyle": "angle3,angleA=0,angleB=90", "color": "black"}
-            ax1_inset.annotate('P1', xy=(2.476, -4.84E-4), xytext=(2.2, -4.5e-4), va='center', ha='center',
-                               arrowprops=arrow_inset_props, fontsize=6)
-            ax1_inset.annotate('P2', xy=(2.113, 2.5E-4), xytext=(1.6, 4.5e-4), va='center', ha='center',
-                               arrowprops=arrow_inset_props, fontsize=6)
-            ax1_inset.annotate('P3', xy=(1.822, -2E-4), xytext=(1.6, -4.5e-4), va='center', ha='center',
-                               arrowprops=arrow_inset_props, fontsize=6)
-
->>>>>>> b7f831de
         # Add spines to all plots (to override any rcParams elsewhere in the code
         for spine in ['top', 'bottom', 'left', 'right']:
             # ax1_inset.spines[spine].set_visible(True)
@@ -802,17 +615,10 @@
         #          ).set_zorder(4)
         fig.subplots_adjust(wspace=0.1, hspace=-0.3)
         fig.tight_layout()
-
         #def mouse_event(event):
         #    print('x: {} and y: {}'.format(event.xdata, event.ydata))
-<<<<<<< HEAD
 #
         #cid = fig.canvas.mpl_connect('button_press_event', mouse_event)
-=======
-        #
-        #cid = fig.canvas.mpl_connect('button_press_event', mouse_event)
-        #
->>>>>>> b7f831de
         #plt.show()
         fig.savefig(f"{self.output_filepath}_site{spin_site}_fft.png", bbox_inches="tight")
 
@@ -850,66 +656,35 @@
 
         return frequencies, fourier_transform  # , natural_freq, driving_freq_ghz
 
-    def _tick_setter(self, ax, x_major, x_minor, y_major, y_minor, set_power=-3, is_fft_plot=False):
-
-        class OOMFormatter(ticker.ScalarFormatter):
-            def __init__(self, order=0, fformat="%1.1f", offset=True, mathText=True):
-                self.oom = order
-                self.fformat = fformat
-                ticker.ScalarFormatter.__init__(self, useOffset=offset, useMathText=mathText)
-
-            def _set_order_of_magnitude(self):
-                self.orderOfMagnitude = self.oom
-
-            def _set_format(self, vmin=None, vmax=None):
-                self.format = self.fformat
-                if self._useMathText:
-                    self.format = r'$\mathdefault{%s}$' % self.format
+    def _tick_setter(self, ax, x_major, x_minor, y_major, y_minor, is_fft_plot=False):
 
         if ax is None:
             ax = plt.gca()
 
         if is_fft_plot:
-            ax.xaxis.set(major_locator=ticker.MultipleLocator(x_major),
-                         major_formatter=ticker.FormatStrFormatter("%.1f"),
+            ax.xaxis.set(major_locator=ticker.MultipleLocator(x_major), major_formatter=ticker.FormatStrFormatter("%.1f"),
                          minor_locator=ticker.MultipleLocator(x_minor))
             ax.yaxis.set(major_locator=ticker.LogLocator(base=10, numticks=y_major))
-            locmin = ticker.LogLocator(base=10.0, subs=np.arange(1, 10) * 0.1, numticks=y_minor)
+            locmin = ticker.LogLocator(base=10.0, subs=np.arange(1, 10)*0.1, numticks=y_minor)
             ax.yaxis.set_minor_locator(locmin)
             ax.yaxis.set_minor_formatter(ticker.NullFormatter())
 
             # ax.yaxis.set_major_formatter(ticker.ScalarFormatter(useMathText=True))
         else:
-            ax.xaxis.set(major_locator=ticker.MultipleLocator(x_major),
-                         major_formatter=ticker.FormatStrFormatter("%.1f"),
+            ax.xaxis.set(major_locator=ticker.MultipleLocator(x_major), major_formatter=ticker.FormatStrFormatter("%.1f"),
                          minor_locator=ticker.MultipleLocator(x_minor))
             ax.yaxis.set(major_locator=ticker.MaxNLocator(nbins=y_major, prune='lower'),
-<<<<<<< HEAD
                          major_formatter=ticker.FormatStrFormatter("%1.1f"),
-=======
->>>>>>> b7f831de
                          minor_locator=ticker.AutoMinorLocator(y_minor))
 
-            ax.yaxis.set_major_formatter(OOMFormatter(set_power, "%1.1f"))
-            ax.ticklabel_format(axis='y', style='sci', scilimits=(set_power, set_power))
-            # ax.yaxis.get_offset_text().set_visible(False)
-
-<<<<<<< HEAD
+            formatter = ticker.ScalarFormatter(useMathText=True)
+            ax.yaxis.set_major_formatter(formatter)
+
             #ax.ticklabel_format(axis='y', style='sci', scilimits=(0, 0))
             ax.yaxis.get_offset_text().set_visible(False)
             #ax.yaxis.get_offset_text().set_fontsize(8)
             t = ax.yaxis.get_offset_text()
             t.set_x(-0.045)
-=======
-            # formatter = ticker.ScalarFormatter(useMathText=True)
-            # ax.yaxis.set_major_formatter(formatter)
-            # ax.ticklabel_format(axis='y', style='sci', scilimits=(-3, -3))
-            # ax.yaxis.set(major_formatter=ticker.FormatStrFormatter("%1.1f"),
-            #              minor_formatter=ticker.FormatStrFormatter("%1.1f"))
-            # ax.yaxis.get_offset_text().set_fontsize(6)
-            # t = ax.yaxis.get_offset_text()
-            # t.set_x(-0.045)
->>>>>>> b7f831de
 
         return ax
 
@@ -1296,7 +1071,7 @@
     time = mx_data[:, 0]
 
     # 'magma' is also nice
-    fig = plt.figure(figsize=(3, 3))
+    fig = plt.figure(figsize=(12, 12))
     ax = plt.axes(projection='3d')
     ax.plot_trisurf(time, x, y, label=f'Spin Site {spin_site}', cmap='Blues', edgecolor='none', lw=0.1)
     ax.set_xlabel('time', fontsize=12)
